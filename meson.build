--- conflicted
+++ resolved
@@ -73,16 +73,12 @@
 fsrcs += 'source/disp_output.f90'
 
 # API and interfaces
-<<<<<<< HEAD
 fsrcs += 'source/d4_calculation.f90'
+fsrcs += 'source/d4_api.f90'
 
 # periodic boundary conditions
 fsrcs += 'source/pbc_tools.f90'
 fsrcs += 'source/pbc.f90'
-=======
-fapis += 'source/d4_calculation.f90'
-fapis += 'source/d4_api.f90'
->>>>>>> a20de8ce
 
 # charge model
 fsrcs += 'source/eeq_model.f90'
@@ -95,15 +91,11 @@
 #incfil += 'include/param_ref.f'
 fsrcs += 'source/dfuncpar.f90'
 
-<<<<<<< HEAD
-sources = fsrcs
-=======
 # C++ API example
 cpp_srcs = []
 cpp_srcs += 'tests/cpp_api_example.cpp'
 
-sources = fsrcs + fapis
->>>>>>> a20de8ce
+sources = fsrcs
 
 lapack_dep  = fc.find_library('lapack', required : true )
 blas_dep    = fc.find_library('blas',   required : true )
@@ -151,7 +143,6 @@
 test('Argparser: no arguments', d4exe,should_fail : true)
 
 # more specific tests are implemented by the tester binary
-<<<<<<< HEAD
 test('Molecule Class: axis',d4tester,args: ['class_molecule','axis'])
 test('Molecule Class: MIC', d4tester,args: ['class_molecule','mic'])
 
@@ -172,12 +163,5 @@
 test('Dispersion: energies',      d4tester,args: ['dftd4','energies'])
 test('Dispersion: API',           d4tester,args: ['dftd4','api'])
 test('Dispersion: energies (PBC)',d4tester,args: ['dftd4','pbc_disp'])
-#test('Dispersion: periodic',      d4tester,args: ['dftd4','periodic'])
-=======
-test('EEQ charges',          d4tester,args : '1')
-test('Dispersion properties',d4tester,args : '2')
-test('Dispersion energies',  d4tester,args : '3')
-test('API tests',            d4tester,args : '4')
 
-test('API: C++', d4cpp)
->>>>>>> a20de8ce
+test('API: C++', d4cpp)