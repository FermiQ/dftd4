--- conflicted
+++ resolved
@@ -88,16 +88,6 @@
 
 contains
 
-<<<<<<< HEAD
-!> @brief prints molecular properties in a human readable format
-!!
-!! molecular polarizibilities and molecular C6/C8 coefficients are
-!! printed together with the used partial charge, coordination number
-!! atomic C6 and static polarizibilities.
-subroutine prmolc6(mol,molc6,molc8,molpol,  &
-           &       cn,covcn,q,qlmom,c6ab,c8ab,alpha,rvdw,hvol)
-   use iso_fortran_env, only : id => output_unit
-=======
 subroutine allocate_dispersion_model(self)
    class(dispersion_model), intent(inout) :: self
    call self%deallocate
@@ -270,7 +260,6 @@
 subroutine prmolc6(id,mol,molc6,molc8,molpol,  &
            &       cn,covcn,q,qlmom,c6ab,alpha,rvdw,hvol)
    use mctc_econv
->>>>>>> 92f6e120
    use class_molecule
    implicit none
    integer, intent(in)  :: id
@@ -278,18 +267,6 @@
    real(wp),intent(in)  :: molc6    !< molecular C6 coefficient in au
    real(wp),intent(in)  :: molc8    !< molecular C8 coefficient in au
    real(wp),intent(in)  :: molpol   !< molecular static dipole polarizibility
-<<<<<<< HEAD
-   real(wp),intent(in),optional :: cn(mol%nat)
-   real(wp),intent(in),optional :: covcn(mol%nat)
-   real(wp),intent(in),optional :: q(mol%nat)
-   real(wp),intent(in),optional :: qlmom(3,mol%nat)
-   real(wp),intent(in),optional :: c6ab(mol%nat,mol%nat)
-   real(wp),intent(in),optional :: c8ab(mol%nat,mol%nat)
-   real(wp),intent(in),optional :: alpha(mol%nat)
-   real(wp),intent(in),optional :: rvdw(mol%nat)
-   real(wp),intent(in),optional :: hvol(mol%nat)
-   real(wp),parameter :: autoaa = 0.52917726_wp
-=======
    real(wp),intent(in),optional :: cn(mol%n)
    real(wp),intent(in),optional :: covcn(mol%n)
    real(wp),intent(in),optional :: q(mol%n)
@@ -298,7 +275,6 @@
    real(wp),intent(in),optional :: alpha(mol%n)
    real(wp),intent(in),optional :: rvdw(mol%n)
    real(wp),intent(in),optional :: hvol(mol%n)
->>>>>>> 92f6e120
    integer :: i
    if(present(cn).or.present(covcn).or.present(q).or.present(c6ab) &
    &   .or.present(alpha).or.present(rvdw).or.present(hvol)) then
@@ -311,7 +287,6 @@
    if(present(qlmom))write(id,   '(''   n(p)'')',advance='no')
    if(present(qlmom))write(id,   '(''   n(d)'')',advance='no')
    if(present(c6ab)) write(id,'(''      C6AA'')',advance='no')
-   if(present(c8ab)) write(id,'(''      C8AA'')',advance='no')
    if(present(alpha))write(id,'(''      α(0)'')',advance='no')
    if(present(rvdw)) write(id,'(''    RvdW/Å'')',advance='no')
    if(present(hvol)) write(id,'(''    relVol'')',advance='no')
@@ -326,7 +301,6 @@
       if(present(qlmom))write(id, '(f7.3)',advance='no')qlmom(2,i)
       if(present(qlmom))write(id, '(f7.3)',advance='no')qlmom(3,i)
       if(present(c6ab)) write(id,'(f10.3)',advance='no')c6ab(i,i)
-      if(present(c8ab)) write(id,'(f10.1)',advance='no')c8ab(i,i)
       if(present(alpha))write(id,'(f10.3)',advance='no')alpha(i)
       if(present(rvdw)) write(id,'(f10.3)',advance='no')rvdw(i)*autoaa
       if(present(hvol)) write(id,'(f10.3)',advance='no')hvol(i)
@@ -339,21 +313,6 @@
    &          molc6,molc8,molpol
 end subroutine prmolc6
 
-<<<<<<< HEAD
-!> @brief calculate molecular dispersion properties
-!!
-!! calculates molecular C6/C8 coefficients and molecular static
-!! polarizibility, optionally return dipole polarizibilities
-!! partitioned to atoms, C6AA coefficients for each atom,
-!! radii derived from the polarizibilities and relative
-!! volumes relative to the atom
-subroutine mdisp(mol,ndim,q,g_a,g_c, &
-           &     gw,c6abns,molc6,molc8,molpol,aout,cout,ccout,rout,vout)
-!  use dftd4, only : thopi,gam, &
-!  &  trapzd,zeta,r4r2, &
-!  &  refn,refq,refal
-use class_molecule
-=======
 !> calculate molecular dispersion properties
 !
 !  calculates molecular C6/C8 coefficients and molecular static
@@ -364,7 +323,6 @@
 subroutine mdisp(mol,dispm,ndim,q, &
            &     gw,refc6,molc6,molc8,molpol,aout,cout,rout,vout)
    use class_molecule
->>>>>>> 92f6e120
    implicit none
    type(dispersion_model),intent(in) :: dispm
    type(molecule),intent(in) :: mol   !< molecular structure information
@@ -375,18 +333,10 @@
    real(wp),intent(out) :: molc6  !< molecular C6 coefficient in au
    real(wp),intent(out) :: molc8  !< molecular C8 coefficient in au
    real(wp),intent(out) :: molpol !< molecular static dipole polarizibility
-<<<<<<< HEAD
-   real(wp),intent(out),optional :: aout(23,mol%nat)
-   real(wp),intent(out),optional :: cout(mol%nat,mol%nat)
-   real(wp),intent(out),optional :: ccout(mol%nat,mol%nat)
-   real(wp),intent(out),optional :: rout(mol%nat)
-   real(wp),intent(out),optional :: vout(mol%nat)
-=======
    real(wp),intent(out),optional :: aout(23,mol%n)
    real(wp),intent(out),optional :: cout(mol%n,mol%n)
    real(wp),intent(out),optional :: rout(mol%n)
    real(wp),intent(out),optional :: vout(mol%n)
->>>>>>> 92f6e120
 
    integer  :: i,ii,ia,j,ja,k
    integer, allocatable :: itbl(:,:)
@@ -398,17 +348,10 @@
    real(wp),allocatable :: c8ab(:,:)
    real(wp),allocatable :: aw(:,:)
    parameter (oth=1._wp/3._wp)
-<<<<<<< HEAD
-   
-   allocate( zetvec(ndim),rvdw(mol%nat),phv(mol%nat),c6ab(mol%nat,mol%nat), &
-   &         c8ab(mol%nat,mol%nat), aw(23,mol%nat),  source = 0.0_wp )
-   allocate( itbl(7,mol%nat), source = 0 )
-=======
 
    allocate( zetvec(ndim),rvdw(mol%n),phv(mol%n),c6ab(mol%n,mol%n), &
-   &         aw(23,mol%n),  source = 0.0_wp )
+   &         c8ab(mol%n,mol%n), aw(23,mol%n),  source = 0.0_wp )
    allocate( itbl(7,mol%n), source = 0 )
->>>>>>> 92f6e120
 
    molc6  = 0._wp
    molc8  = 0._wp
@@ -448,7 +391,6 @@
    if (present(vout)) vout = phv
    if (present(rout)) rout = rvdw
    if (present(cout)) cout = c6ab
-   if (present(ccout)) ccout = c8ab
 
 end subroutine mdisp
 
